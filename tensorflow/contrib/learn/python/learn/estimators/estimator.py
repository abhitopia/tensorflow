--- conflicted
+++ resolved
@@ -689,7 +689,7 @@
       random_seed.set_random_seed(self._config.tf_random_seed)
       global_step = contrib_framework.create_global_step(g)
       features, labels = input_fn()
-      self._check_inputs(features, labels, ModeKeys.TRAIN)
+      self._check_inputs(features, labels, model_fn_lib.ModeKeys.TRAIN)
       # The default return type of _get_train_ops is ModelFnOps. But there are
       # some subclasses of tf.contrib.learn.Estimator which override this
       # method and use the legacy signature, namely _get_train_ops returns a
@@ -781,7 +781,7 @@
       random_seed.set_random_seed(self._config.tf_random_seed)
       global_step = contrib_framework.create_global_step(g)
       features, labels = input_fn()
-      self._check_inputs(features, labels, ModeKeys.EVAL)
+      self._check_inputs(features, labels, model_fn_lib.ModeKeys.EVAL)
       # The default return type of _get_eval_ops is ModelFnOps. But there are
       # some subclasses of tf.contrib.learn.Estimator which override this
       # method and use the legacy signature, namely _get_eval_ops returns an
@@ -818,21 +818,21 @@
   def _set_infer_mode_feature_signature(self, features):
     for mode in self._features_info.keys():
       if tensor_signature.tensors_compatible(features, self._features_info[mode]):
-        self._features_info[ModeKeys.INFER] = self._features_info[mode]
-        self._labels_info[ModeKeys.INFER] = self._labels_info[mode]
+        self._features_info[model_fn_lib.ModeKeys.INFER] = self._features_info[mode]
+        self._labels_info[model_fn_lib.ModeKeys.INFER] = self._labels_info[mode]
         break
 
-    if ModeKeys.INFER not in self._features_info:
+    if model_fn_lib.ModeKeys.INFER not in self._features_info:
       logging.warning('Features for mode %s are incompatible with neither train mode nor eval mode.'
-                      ' Given features: %s' % (ModeKeys.INFER, str(features)))
+                      ' Given features: %s' % (model_fn_lib.ModeKeys.INFER, str(features)))
       for mode in self._features_info.keys():
         logging.warning('Whereas %s mode signatures: %s' % (mode, str(self._features_info[mode])))
-      self._check_inputs(features, None, ModeKeys.INFER)
-      if ModeKeys.TRAIN in self._labels_info:
+      self._check_inputs(features, None, model_fn_lib.ModeKeys.INFER)
+      if model_fn_lib.ModeKeys.TRAIN in self._labels_info:
         logging.warning('Setting labels info for mode infer equal to that of labels info for train mode')
-        self._labels_info[ModeKeys.INFER] = self._labels_info[ModeKeys.TRAIN]
+        self._labels_info[model_fn_lib.ModeKeys.INFER] = self._labels_info[model_fn_lib.ModeKeys.TRAIN]
       else:
-        self._labels_info[ModeKeys.INFER] = {}
+        self._labels_info[model_fn_lib.ModeKeys.INFER] = {}
 
   def _infer_model(
       self, input_fn, feed_fn=None, outputs=None, as_iterable=True):
@@ -1123,16 +1123,11 @@
 
     self._set_infer_mode_feature_signature(features)
     labels = tensor_signature.create_placeholders_from_signatures(
-<<<<<<< HEAD
-        self._labels_info[ModeKeys.INFER])
-    return self._call_model_fn(features, labels, ModeKeys.INFER)
-=======
-        self._labels_info)
+        self._labels_info[model_fn_lib.ModeKeys.INFER])
     return self._call_model_fn(features, labels, model_fn_lib.ModeKeys.INFER)
->>>>>>> a4c8df20
-
-
-# For time of deprecation x,y from Estimator allow direct access.
+
+
+# For time of deprecation x,y from Estimator allow direct access
 # pylint: disable=protected-access
 class SKCompat(sklearn.BaseEstimator):
   """Scikit learn wrapper for TensorFlow Learn Estimator."""
