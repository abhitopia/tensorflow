--- conflicted
+++ resolved
@@ -47,16 +47,9 @@
 del wheel_filename_file
 
 :: Install the pip package.
-<<<<<<< HEAD
-%PIP_EXE% install --upgrade %REPO_ROOT%\%BUILD_DIR%\tf_python\dist\tensorflow-0.11.0rc2_cmake_experimental-py3-none-any.whl
-if %errorlevel% neq 0 exit /b %errorlevel%
-=======
 %PIP_EXE% install --upgrade %WHEEL_FILENAME%
->>>>>>> 34919fdb
 
-:: Run all python tests
-ctest -C Release --output-on-failure
-if %errorlevel% neq 0 exit /b %errorlevel%
-
+:: Run all python tests if the installation succeeded.
+if %errorlevel% eq 0 ctest -C Release --output-on-failure
 %DEACTIVATE_EXE%
 %CONDA_EXE% env remove %ENV_NAME%